--- conflicted
+++ resolved
@@ -9,14 +9,9 @@
 
 #include <deal.II/matrix_free/matrix_free.h>
 
-<<<<<<< HEAD
-#include <adapter/arbitrary_interface.h>
-#include <adapter/dealii_interface.h>
-=======
 #include <adapter/dof_interface.h>
 #include <adapter/quad_interface.h>
 #include <base/q_equidistant.h>
->>>>>>> 923d4dc9
 #include <precice/SolverInterface.hpp>
 
 #include <ostream>
@@ -211,31 +206,6 @@
     AssertThrow(dim == precice->getDimensions(), ExcInternalError());
     AssertThrow(dim > 1, ExcNotImplemented());
 
-<<<<<<< HEAD
-    // The read interface is always the same
-    reader = std::make_shared<
-      dealiiInterface<dim, fe_degree, fe_degree + 1, VectorizedArrayType>>(
-      data,
-      precice,
-      parameters.read_mesh_name,
-      dealii_boundary_interface_id,
-      dof_index,
-      read_quad_index);
-
-    const bool use_solver_mapping = true;
-    if (use_solver_mapping == true)
-      {
-        writer = std::make_shared<ArbitraryInterface<dim, VectorizedArrayType>>(
-          data,
-          precice,
-          parameters.write_mesh_name,
-          dealii_boundary_interface_id);
-      }
-    else if (parameters.write_mesh_name == parameters.read_mesh_name)
-      {
-        writer = reader;
-      }
-=======
     // 1. Set the reader, which is defined in the Adapter constructor
     // dof reading (Dirichlet)
     if (is_dirichlet)
@@ -246,7 +216,6 @@
           parameters.read_mesh_name,
           dealii_boundary_interface_id,
           dof_index);
->>>>>>> 923d4dc9
     else
       // Quad reading
       reader =
@@ -257,6 +226,8 @@
           dealii_boundary_interface_id,
           dof_index,
           read_quad_index);
+    
+    const bool use_solver_mapping = true;
     // 2. Set the writer, which is defined in the parameter file
     if (parameters.write_mesh_name == parameters.read_mesh_name)
       writer = reader;
@@ -268,6 +239,14 @@
           parameters.write_mesh_name,
           dealii_boundary_interface_id,
           dof_index);
+    else if (use_solver_mapping == true)
+      {
+        writer = std::make_shared<ArbitraryInterface<dim, VectorizedArrayType>>(
+          data,
+          precice,
+          parameters.write_mesh_name,
+          dealii_boundary_interface_id);
+      }
     else
       {
         Assert(parameters.write_data_specification == "values_on_quads" ||
@@ -305,6 +284,9 @@
     reader->define_coupling_mesh();
     writer->define_coupling_mesh();
 
+    reader->print_info(true);
+    writer->print_info(false);
+
     // Initialize preCICE internally
     precice->initialize();
 
